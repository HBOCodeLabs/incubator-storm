/**
 * Licensed to the Apache Software Foundation (ASF) under one
 * or more contributor license agreements.  See the NOTICE file
 * distributed with this work for additional information
 * regarding copyright ownership.  The ASF licenses this file
 * to you under the Apache License, Version 2.0 (the
 * "License"); you may not use this file except in compliance
 * with the License.  You may obtain a copy of the License at
 *
 * http://www.apache.org/licenses/LICENSE-2.0
 *
 * Unless required by applicable law or agreed to in writing, software
 * distributed under the License is distributed on an "AS IS" BASIS,
 * WITHOUT WARRANTIES OR CONDITIONS OF ANY KIND, either express or implied.
 * See the License for the specific language governing permissions and
 * limitations under the License.
 */
package backtype.storm.utils;

import org.apache.commons.io.FileUtils;
import org.slf4j.Logger;
import org.slf4j.LoggerFactory;

import java.io.File;
import java.util.Map;
import java.util.HashMap;
import java.io.IOException;
import org.slf4j.Logger;
import org.slf4j.LoggerFactory;

/**
 * A simple, durable, atomic K/V database. *Very inefficient*, should only be used for occasional reads/writes.
 * Every read/write hits disk.
 */
public class LocalState {
    public static Logger LOG = LoggerFactory.getLogger(LocalState.class);
<<<<<<< HEAD
=======

>>>>>>> e15dbe28
    private VersionedStore _vs;
    
    public LocalState(String backingDir) throws IOException {
        LOG.debug("New Local State for {}", backingDir);
        _vs = new VersionedStore(backingDir);
    }

    public synchronized Map<Object, Object> snapshot() throws IOException {
        int attempts = 0;
        while(true) {
            try {
                return deserializeLatestVersion();
            } catch (IOException e) {
                attempts++;
                if (attempts >= 10) {
                    throw e;
                }
            }
        }
    }

    private Map<Object, Object> deserializeLatestVersion() throws IOException {
        String latestPath = _vs.mostRecentVersionPath();
        Map<Object, Object> result = new HashMap<Object, Object>();
        if (latestPath != null) {
            byte[] serialized = FileUtils.readFileToByteArray(new File(latestPath));
            if (serialized.length == 0) {
                LOG.warn("LocalState file '{}' contained no data, resetting state", latestPath);
            } else {
                result = (Map<Object, Object>) Utils.deserialize(serialized);
            }
        }
        return result;
    }

    public Object get(Object key) throws IOException {
        return snapshot().get(key);
    }
    
    public synchronized void put(Object key, Object val) throws IOException {
        put(key, val, true);
    }

    public synchronized void put(Object key, Object val, boolean cleanup) throws IOException {
        Map<Object, Object> curr = snapshot();
        curr.put(key, val);
        persist(curr, cleanup);
    }

    public synchronized void remove(Object key) throws IOException {
        remove(key, true);
    }

    public synchronized void remove(Object key, boolean cleanup) throws IOException {
        Map<Object, Object> curr = snapshot();
        curr.remove(key);
        persist(curr, cleanup);
    }

    public synchronized void cleanup(int keepVersions) throws IOException {
        _vs.cleanup(keepVersions);
    }
    
    private void persist(Map<Object, Object> val, boolean cleanup) throws IOException {
        byte[] toWrite = Utils.serialize(val);
        String newPath = _vs.createVersion();
        File file = new File(newPath);
        FileUtils.writeByteArrayToFile(file, toWrite);
        if (toWrite.length != file.length()) {
            throw new IOException("Tried to serialize " + toWrite.length + 
                    " bytes to " + file.getCanonicalPath() + ", but " +
                    file.length() + " bytes were written.");
        }
        _vs.succeedVersion(newPath);
        if(cleanup) _vs.cleanup(4);
    }
}<|MERGE_RESOLUTION|>--- conflicted
+++ resolved
@@ -34,10 +34,7 @@
  */
 public class LocalState {
     public static Logger LOG = LoggerFactory.getLogger(LocalState.class);
-<<<<<<< HEAD
-=======
 
->>>>>>> e15dbe28
     private VersionedStore _vs;
     
     public LocalState(String backingDir) throws IOException {
