;; Licensed to the Apache Software Foundation (ASF) under one
;; or more contributor license agreements.  See the NOTICE file
;; distributed with this work for additional information
;; regarding copyright ownership.  The ASF licenses this file
;; to you under the Apache License, Version 2.0 (the
;; "License"); you may not use this file except in compliance
;; with the License.  You may obtain a copy of the License at
;;
;; http://www.apache.org/licenses/LICENSE-2.0
;;
;; Unless required by applicable law or agreed to in writing, software
;; distributed under the License is distributed on an "AS IS" BASIS,
;; WITHOUT WARRANTIES OR CONDITIONS OF ANY KIND, either express or implied.
;; See the License for the specific language governing permissions and
;; limitations under the License.

(ns backtype.storm.testing
  (:require [backtype.storm.daemon
             [nimbus :as nimbus]
             [supervisor :as supervisor]
             [common :as common]
             [worker :as worker]
             [executor :as executor]])
  (:require [backtype.storm [process-simulator :as psim]])
  (:import [org.apache.commons.io FileUtils])
  (:import [java.io File])
  (:import [java.util HashMap ArrayList])
  (:import [java.util.concurrent.atomic AtomicInteger])
  (:import [java.util.concurrent ConcurrentHashMap])
  (:import [backtype.storm.utils Time Utils RegisteredGlobalState])
  (:import [backtype.storm.tuple Fields Tuple TupleImpl])
  (:import [backtype.storm.task TopologyContext])
  (:import [backtype.storm.generated GlobalStreamId Bolt KillOptions])
  (:import [backtype.storm.testing FeederSpout FixedTupleSpout FixedTuple
            TupleCaptureBolt SpoutTracker BoltTracker NonRichBoltTracker
            TestWordSpout MemoryTransactionalSpout])
  (:import [backtype.storm.transactional TransactionalSpoutCoordinator])
  (:import [backtype.storm.transactional.partitioned PartitionedTransactionalSpoutExecutor])
  (:import [backtype.storm.tuple Tuple])
  (:import [backtype.storm.generated StormTopology])
  (:import [backtype.storm.task TopologyContext])
  (:require [backtype.storm [zookeeper :as zk]])
  (:require [backtype.storm.messaging.loader :as msg-loader])
  (:require [backtype.storm.daemon.acker :as acker])
  (:use [backtype.storm cluster util thrift config log]))

(defn feeder-spout
  [fields]
  (FeederSpout. (Fields. fields)))

(defn local-temp-path
  []
  (str (System/getProperty "java.io.tmpdir") (if-not on-windows? "/") (uuid)))

(defn delete-all
  [paths]
  (dorun
    (for [t paths]
      (if (.exists (File. t))
        (try
          (FileUtils/forceDelete (File. t))
          (catch Exception e
            (log-message (.getMessage e))))))))

(defmacro with-local-tmp
  [[& tmp-syms] & body]
  (let [tmp-paths (mapcat (fn [t] [t `(local-temp-path)]) tmp-syms)]
    `(let [~@tmp-paths]
       (try
         ~@body
         (finally
           (delete-all ~(vec tmp-syms)))))))

(defn start-simulating-time!
  []
  (Time/startSimulating))

(defn stop-simulating-time!
  []
  (Time/stopSimulating))

(defmacro with-simulated-time
  [& body]
  `(do
     (start-simulating-time!)
     (let [ret# (do ~@body)]
       (stop-simulating-time!)
       ret#)))

(defn advance-time-ms! [ms]
  (Time/advanceTime ms))

(defn advance-time-secs! [secs]
  (advance-time-ms! (* (long secs) 1000)))

(defnk add-supervisor
  [cluster-map :ports 2 :conf {} :id nil]
  (let [tmp-dir (local-temp-path)
        port-ids (if (sequential? ports)
                   ports
                   (doall (repeatedly ports (:port-counter cluster-map))))
        supervisor-conf (merge (:daemon-conf cluster-map)
                               conf
                               {STORM-LOCAL-DIR tmp-dir
                                SUPERVISOR-SLOTS-PORTS port-ids})
        id-fn (if id (fn [] id) supervisor/generate-supervisor-id)
        daemon (with-var-roots [supervisor/generate-supervisor-id id-fn] (supervisor/mk-supervisor supervisor-conf (:shared-context cluster-map) (supervisor/standalone-supervisor)))]
    (swap! (:supervisors cluster-map) conj daemon)
    (swap! (:tmp-dirs cluster-map) conj tmp-dir)
    daemon))

(defn mk-shared-context [conf]
  (if-not (conf STORM-LOCAL-MODE-ZMQ)
    (msg-loader/mk-local-context)))

;; returns map containing cluster info
;; local dir is always overridden in maps
;; can customize the supervisors (except for ports) by passing in map for :supervisors parameter
;; if need to customize amt of ports more, can use add-supervisor calls afterwards
(defnk mk-local-storm-cluster [:supervisors 2 :ports-per-supervisor 3 :daemon-conf {} :inimbus nil :supervisor-slot-port-min 1024]
  (let [zk-tmp (local-temp-path)
        [zk-port zk-handle] (zk/mk-inprocess-zookeeper zk-tmp)
        daemon-conf (merge (read-storm-config)
                           {TOPOLOGY-SKIP-MISSING-KRYO-REGISTRATIONS true
                            ZMQ-LINGER-MILLIS 0
                            TOPOLOGY-ENABLE-MESSAGE-TIMEOUTS false
                            TOPOLOGY-TRIDENT-BATCH-EMIT-INTERVAL-MILLIS 50}
                           daemon-conf
                           {STORM-CLUSTER-MODE "local"
                            STORM-ZOOKEEPER-PORT zk-port
                            STORM-ZOOKEEPER-SERVERS ["localhost"]})
        nimbus-tmp (local-temp-path)
        port-counter (mk-counter supervisor-slot-port-min)
        nimbus (nimbus/service-handler
                 (assoc daemon-conf STORM-LOCAL-DIR nimbus-tmp)
                 (if inimbus inimbus (nimbus/standalone-nimbus)))
        context (mk-shared-context daemon-conf)
        cluster-map {:nimbus nimbus
                     :port-counter port-counter
                     :daemon-conf daemon-conf
                     :supervisors (atom [])
                     :state (mk-distributed-cluster-state daemon-conf)
                     :storm-cluster-state (mk-storm-cluster-state daemon-conf)
                     :tmp-dirs (atom [nimbus-tmp zk-tmp])
                     :zookeeper zk-handle
                     :shared-context context}
        supervisor-confs (if (sequential? supervisors)
                           supervisors
                           (repeat supervisors {}))]
    (doseq [sc supervisor-confs]
      (add-supervisor cluster-map :ports ports-per-supervisor :conf sc))
    cluster-map))

(defn get-supervisor [cluster-map supervisor-id]
  (let [finder-fn #(= (.get-id %) supervisor-id)]
    (find-first finder-fn @(:supervisors cluster-map))))

(defn kill-supervisor [cluster-map supervisor-id]
  (let [finder-fn #(= (.get-id %) supervisor-id)
        supervisors @(:supervisors cluster-map)
        sup (find-first finder-fn
                        supervisors)]
    ;; tmp-dir will be taken care of by shutdown
    (reset! (:supervisors cluster-map) (remove-first finder-fn supervisors))
    (.shutdown sup)))

(defn kill-local-storm-cluster [cluster-map]
  (.shutdown (:nimbus cluster-map))
  (.close (:state cluster-map))
  (.disconnect (:storm-cluster-state cluster-map))
  (doseq [s @(:supervisors cluster-map)]
    (.shutdown-all-workers s)
    ;; race condition here? will it launch the workers again?
    (supervisor/kill-supervisor s))
  (psim/kill-all-processes)
  (log-message "Shutting down in process zookeeper")
  (zk/shutdown-inprocess-zookeeper (:zookeeper cluster-map))
  (log-message "Done shutting down in process zookeeper")
  (doseq [t @(:tmp-dirs cluster-map)]
    (log-message "Deleting temporary path " t)
    (try
      (rmr t)
      ;; on windows, the host process still holds lock on the logfile
      (catch Exception e (log-message (.getMessage e)))) ))

(def TEST-TIMEOUT-MS 5000)

(defmacro while-timeout [timeout-ms condition & body]
  `(let [end-time# (+ (System/currentTimeMillis) ~timeout-ms)]
<<<<<<< HEAD
    (log-debug "Looping until " '~condition)
    (while ~condition
      (when (> (System/currentTimeMillis) end-time#)
        (let [thread-dump# (Utils/threadDump)]
          (log-message "Condition " '~condition  " not met in " ~timeout-ms "ms")
          (log-message thread-dump#)
          (throw (AssertionError. (str "Test timed out (" ~timeout-ms "ms) " '~condition)))))
      ~@body)
    (log-debug "Condition met " '~condition)
    ))
=======
     (while ~condition
       (when (> (System/currentTimeMillis) end-time#)
         (throw (AssertionError. (str "Test timed out (" ~timeout-ms "ms)"))))
       ~@body)))
>>>>>>> 0826b933

(defn wait-until-cluster-waiting
  "Wait until the cluster is idle. Should be used with time simulation."
  [cluster-map]
  ;; wait until all workers, supervisors, and nimbus is waiting
  (let [supervisors @(:supervisors cluster-map)
        workers (filter (partial satisfies? common/DaemonCommon) (psim/all-processes))
        daemons (concat
                  [(:nimbus cluster-map)]
                  supervisors
<<<<<<< HEAD
                  workers) ; because a worker may already be dead
        ]
    (while-timeout TEST-TIMEOUT-MS (not (every? (memfn waiting?) daemons))      
      (Thread/sleep (rand-int 20))
;;      (doseq [d daemons]
;;        (if-not ((memfn waiting?) d)
;;          (println d)))
      )))
=======
                  ; because a worker may already be dead
                  workers)]
    (while-timeout TEST-TIMEOUT-MS (not (every? (memfn waiting?) daemons))
                   (Thread/sleep 10)
                   ;;      (doseq [d daemons]
                   ;;        (if-not ((memfn waiting?) d)
                   ;;          (println d)))
                   )))
>>>>>>> 0826b933

(defn advance-cluster-time
  ([cluster-map secs increment-secs]
   (loop [left secs]
     (when (> left 0)
       (let [diff (min left increment-secs)]
         (advance-time-secs! diff)
         (wait-until-cluster-waiting cluster-map)
         (recur (- left diff))))))
  ([cluster-map secs]
   (advance-cluster-time cluster-map secs 1)))

(defmacro with-local-cluster
  [[cluster-sym & args] & body]
  `(let [~cluster-sym (mk-local-storm-cluster ~@args)]
     (try
       ~@body
       (catch Throwable t#
         (log-error t# "Error in cluster")
         (throw t#))
       (finally
         (kill-local-storm-cluster ~cluster-sym)))))

(defmacro with-simulated-time-local-cluster
  [& args]
  `(with-simulated-time
     (with-local-cluster ~@args)))

(defmacro with-inprocess-zookeeper
  [port-sym & body]
  `(with-local-tmp [tmp#]
                   (let [[~port-sym zks#] (zk/mk-inprocess-zookeeper tmp#)]
                     (try
                       ~@body
                       (finally
                         (zk/shutdown-inprocess-zookeeper zks#))))))

(defn submit-local-topology
  [nimbus storm-name conf topology]
  (when-not (Utils/isValidConf conf)
    (throw (IllegalArgumentException. "Topology conf is not json-serializable")))
  (.submitTopology nimbus storm-name nil (to-json conf) topology))

(defn submit-local-topology-with-opts
  [nimbus storm-name conf topology submit-opts]
  (when-not (Utils/isValidConf conf)
    (throw (IllegalArgumentException. "Topology conf is not json-serializable")))
  (.submitTopologyWithOpts nimbus storm-name nil (to-json conf) topology submit-opts))

(defn mocked-compute-new-topology->executor->node+port [storm-name executor->node+port]
  (fn [nimbus existing-assignments topologies scratch-topology-id]
    (let [topology (.getByName topologies storm-name)
          topology-id (.getId topology)
          existing-assignments (into {} (for [[tid assignment] existing-assignments]
                                          {tid (:executor->node+port assignment)}))
          new-assignments (assoc existing-assignments topology-id executor->node+port)]
      new-assignments)))

(defn submit-mocked-assignment
  [nimbus storm-name conf topology task->component executor->node+port]
  (with-var-roots [common/storm-task-info (fn [& ignored] task->component)
                   nimbus/compute-new-topology->executor->node+port (mocked-compute-new-topology->executor->node+port
                                                                      storm-name
                                                                      executor->node+port)]
                  (submit-local-topology nimbus storm-name conf topology)))

(defn mk-capture-launch-fn [capture-atom]
  (fn [supervisor storm-id port worker-id]
    (let [supervisor-id (:supervisor-id supervisor)
          conf (:conf supervisor)
          existing (get @capture-atom [supervisor-id port] [])]
<<<<<<< HEAD
      (set-worker-user! conf worker-id "")
      (swap! capture-atom assoc [supervisor-id port] (conj existing storm-id))
      )))
=======
      (swap! capture-atom assoc [supervisor-id port] (conj existing storm-id)))))
>>>>>>> 0826b933

(defn find-worker-id
  [supervisor-conf port]
  (let [supervisor-state (supervisor-state supervisor-conf)
        worker->port (.get supervisor-state common/LS-APPROVED-WORKERS)]
    (first ((reverse-map worker->port) port))))

(defn find-worker-port
  [supervisor-conf worker-id]
  (let [supervisor-state (supervisor-state supervisor-conf)
        worker->port (.get supervisor-state common/LS-APPROVED-WORKERS)]
    (worker->port worker-id)))

(defn mk-capture-shutdown-fn
  [capture-atom]
  (let [existing-fn supervisor/shutdown-worker]
    (fn [supervisor worker-id]
      (let [conf (:conf supervisor)
            supervisor-id (:supervisor-id supervisor)
            port (find-worker-port conf worker-id)
            existing (get @capture-atom [supervisor-id port] 0)]
        (swap! capture-atom assoc [supervisor-id port] (inc existing))
        (existing-fn supervisor worker-id)))))

(defmacro capture-changed-workers
  [& body]
  `(let [launch-captured# (atom {})
         shutdown-captured# (atom {})]
     (with-var-roots [supervisor/launch-worker (mk-capture-launch-fn launch-captured#)
                      supervisor/shutdown-worker (mk-capture-shutdown-fn shutdown-captured#)]
                     ~@body
                     {:launched @launch-captured#
                      :shutdown @shutdown-captured#})))

(defmacro capture-launched-workers
  [& body]
  `(:launched (capture-changed-workers ~@body)))

(defmacro capture-shutdown-workers
  [& body]
  `(:shutdown (capture-changed-workers ~@body)))

(defnk aggregated-stat
  [cluster-map storm-name stat-key :component-ids nil]
  (let [state (:storm-cluster-state cluster-map)
        nimbus (:nimbus cluster-map)
        storm-id (common/get-storm-id state storm-name)
        component->tasks (reverse-map
                           (common/storm-task-info
                             (.getUserTopology nimbus storm-id)
                             (from-json (.getTopologyConf nimbus storm-id))))
        component->tasks (if component-ids
                           (select-keys component->tasks component-ids)
                           component->tasks)
        task-ids (apply concat (vals component->tasks))
        assignment (.assignment-info state storm-id nil)
        taskbeats (.taskbeats state storm-id (:task->node+port assignment))
        heartbeats (dofor [id task-ids] (get taskbeats id))
        stats (dofor [hb heartbeats] (if hb (stat-key (:stats hb)) 0))]
    (reduce + stats)))

(defn emitted-spout-tuples
  [cluster-map topology storm-name]
  (aggregated-stat
    cluster-map
    storm-name
    :emitted
    :component-ids (keys (.get_spouts topology))))

(defn transferred-tuples
  [cluster-map storm-name]
  (aggregated-stat cluster-map storm-name :transferred))

(defn acked-tuples
  [cluster-map storm-name]
  (aggregated-stat cluster-map storm-name :acked))

(defn simulate-wait
  [cluster-map]
  (if (Time/isSimulating)
    (advance-cluster-time cluster-map 10)
    (Thread/sleep 100)))

(defprotocol CompletableSpout
  (exhausted?
    [this]
    "Whether all the tuples for this spout have been completed.")
  (cleanup
    [this]
    "Cleanup any global state kept")
  (startup
    [this]
    "Prepare the spout (globally) before starting the topology"))

(extend-type FixedTupleSpout
  CompletableSpout
  (exhausted? [this]
              (= (-> this .getSourceTuples count)
                 (.getCompleted this)))
  (cleanup [this]
           (.cleanup this))
  (startup [this]))

(extend-type TransactionalSpoutCoordinator
  CompletableSpout
  (exhausted? [this]
              (exhausted? (.getSpout this)))
  (cleanup [this]
           (cleanup (.getSpout this)))
  (startup [this]
           (startup (.getSpout this))))

(extend-type PartitionedTransactionalSpoutExecutor
  CompletableSpout
  (exhausted? [this]
              (exhausted? (.getPartitionedSpout this)))
  (cleanup [this]
           (cleanup (.getPartitionedSpout this)))
  (startup [this]
           (startup (.getPartitionedSpout this))))

(extend-type MemoryTransactionalSpout
  CompletableSpout
  (exhausted? [this]
              (.isExhaustedTuples this))
  (cleanup [this]
           (.cleanup this))
  (startup [this]
           (.startup this)))

(defn spout-objects [spec-map]
  (for [[_ spout-spec] spec-map]
    (-> spout-spec
        .get_spout_object
        deserialized-component-object)))

(defn capture-topology
  [topology]
  (let [topology (.deepCopy topology)
        spouts (.get_spouts topology)
        bolts (.get_bolts topology)
        all-streams (apply concat
                           (for [[id spec] (merge (clojurify-structure spouts)
                                                  (clojurify-structure bolts))]
                             (for [[stream info] (.. spec get_common get_streams)]
                               [(GlobalStreamId. id stream) (.is_direct info)])))
        capturer (TupleCaptureBolt.)]
    (.set_bolts topology
                (assoc (clojurify-structure bolts)
                  (uuid)
                  (Bolt.
                    (serialize-component-object capturer)
                    (mk-plain-component-common (into {} (for [[id direct?] all-streams]
                                                          [id (if direct?
                                                                (mk-direct-grouping)
                                                                (mk-global-grouping))]))
                                               {}
                                               nil))))
    {:topology topology
     :capturer capturer}))

;; TODO: mock-sources needs to be able to mock out state spouts as well
(defnk complete-topology
  [cluster-map topology
   :mock-sources {}
   :storm-conf {}
   :cleanup-state true
   :topology-name nil]
  ;; TODO: the idea of mocking for transactional topologies should be done an
  ;; abstraction level above... should have a complete-transactional-topology for this
  (let [{topology :topology capturer :capturer} (capture-topology topology)
        storm-name (or topology-name (str "topologytest-" (uuid)))
        state (:storm-cluster-state cluster-map)
        spouts (.get_spouts topology)
        replacements (map-val (fn [v]
                                (FixedTupleSpout.
                                  (for [tup v]
                                    (if (map? tup)
                                      (FixedTuple. (:stream tup) (:values tup))
                                      tup))))
                              mock-sources)]
    (doseq [[id spout] replacements]
      (let [spout-spec (get spouts id)]
        (.set_spout_object spout-spec (serialize-component-object spout))))
    (doseq [spout (spout-objects spouts)]
      (when-not (extends? CompletableSpout (.getClass spout))
        (throw (RuntimeException. "Cannot complete topology unless every spout is a CompletableSpout (or mocked to be)"))))

    (doseq [spout (spout-objects spouts)]
      (startup spout))

    (submit-local-topology (:nimbus cluster-map) storm-name storm-conf topology)

    (let [storm-id (common/get-storm-id state storm-name)]
      ;;Give the topology time to come up without using it to wait for the spouts to complete
      (simulate-wait cluster-map)

      (while-timeout TEST-TIMEOUT-MS (not (every? exhausted? (spout-objects spouts)))
                     (simulate-wait cluster-map))

      (.killTopologyWithOpts (:nimbus cluster-map) storm-name (doto (KillOptions.) (.set_wait_secs 0)))
      (while-timeout TEST-TIMEOUT-MS (.assignment-info state storm-id nil)
                     (simulate-wait cluster-map))
      (when cleanup-state
        (doseq [spout (spout-objects spouts)]
          (cleanup spout))))

    (if cleanup-state
      (.getAndRemoveResults capturer)
      (.getAndClearResults capturer))))

(defn read-tuples
  ([results component-id stream-id]
   (let [fixed-tuples (get results component-id [])]
     (mapcat
       (fn [ft]
         (if (= stream-id (. ft stream))
           [(vec (. ft values))]))
       fixed-tuples)
     ))
  ([results component-id]
   (read-tuples results component-id Utils/DEFAULT_STREAM_ID)))

(defn ms=
  [& args]
  (apply = (map multi-set args)))

(def TRACKER-BOLT-ID "+++tracker-bolt")

;; TODO: should override system-topology! and wrap everything there
(defn mk-tracked-topology
  ([tracked-cluster topology]
   (let [track-id (::track-id tracked-cluster)
         ret (.deepCopy topology)]
     (dofor [[_ bolt] (.get_bolts ret)
             :let [obj (deserialized-component-object (.get_bolt_object bolt))]]
            (.set_bolt_object bolt (serialize-component-object
                                     (BoltTracker. obj track-id))))
     (dofor [[_ spout] (.get_spouts ret)
             :let [obj (deserialized-component-object (.get_spout_object spout))]]
            (.set_spout_object spout (serialize-component-object
                                       (SpoutTracker. obj track-id))))
     {:topology ret
      :last-spout-emit (atom 0)
      :cluster tracked-cluster})))

(defn assoc-track-id
  [cluster track-id]
  (assoc cluster ::track-id track-id))

(defn increment-global!
  [id key amt]
  (-> (RegisteredGlobalState/getState id)
      (get key)
      (.addAndGet amt)))

(defn global-amt
  [id key]
  (-> (RegisteredGlobalState/getState id)
      (get key)
      .get))

(defmacro with-tracked-cluster
  [[cluster-sym & cluster-args] & body]
  `(let [id# (uuid)]
     (RegisteredGlobalState/setState
       id#
       (doto (ConcurrentHashMap.)
         (.put "spout-emitted" (AtomicInteger. 0))
         (.put "transferred" (AtomicInteger. 0))
         (.put "processed" (AtomicInteger. 0))))
     (with-var-roots
       [acker/mk-acker-bolt
        (let [old# acker/mk-acker-bolt]
          (fn [& args#] (NonRichBoltTracker. (apply old# args#) id#)))
        ;; critical that this particular function is overridden here,
        ;; since the transferred stat needs to be incremented at the moment
        ;; of tuple emission (and not on a separate thread later) for
        ;; topologies to be tracked correctly. This is because "transferred" *must*
        ;; be incremented before "processing".
        executor/mk-executor-transfer-fn
        (let [old# executor/mk-executor-transfer-fn]
          (fn [& args#]
            (let [transferrer# (apply old# args#)]
              (fn [& args2#]
                ;; (log-message "Transferring: " transfer-args#)
                (increment-global! id# "transferred" 1)
                (apply transferrer# args2#)))))]
       (with-local-cluster [~cluster-sym ~@cluster-args]
                           (let [~cluster-sym (assoc-track-id ~cluster-sym id#)]
                             ~@body)))
     (RegisteredGlobalState/clearState id#)))

(defn tracked-wait
  "Waits until topology is idle and 'amt' more tuples have been emitted by spouts."
  ([tracked-topology]
   (tracked-wait tracked-topology 1))
  ([tracked-topology amt]
<<<<<<< HEAD
      (let [target (+ amt @(:last-spout-emit tracked-topology))
            track-id (-> tracked-topology :cluster ::track-id)
            waiting? (fn []
                       (or (not= target (global-amt track-id "spout-emitted"))
                           (not= (global-amt track-id "transferred")                                 
                                 (global-amt track-id "processed"))
                           ))]
        (while-timeout TEST-TIMEOUT-MS (waiting?)
          ;; (println "Spout emitted: " (global-amt track-id "spout-emitted"))
          ;; (println "Processed: " (global-amt track-id "processed"))
          ;; (println "Transferred: " (global-amt track-id "transferred"))
          (Thread/sleep (rand-int 200)))
        (reset! (:last-spout-emit tracked-topology) target)
        )))

(defnk test-tuple [values
                   :stream Utils/DEFAULT_STREAM_ID
                   :component "component"
                   :fields nil]
=======
   (let [target (+ amt @(:last-spout-emit tracked-topology))
         track-id (-> tracked-topology :cluster ::track-id)
         waiting? (fn []
                    (or (not= target (global-amt track-id "spout-emitted"))
                        (not= (global-amt track-id "transferred")
                              (global-amt track-id "processed"))
                        ))]
     (while-timeout TEST-TIMEOUT-MS (waiting?)
                    ;; (println "Spout emitted: " (global-amt track-id "spout-emitted"))
                    ;; (println "Processed: " (global-amt track-id "processed"))
                    ;; (println "Transferred: " (global-amt track-id "transferred"))
                    (Thread/sleep 500))
     (reset! (:last-spout-emit tracked-topology) target))))

(defnk test-tuple
  [values
   :stream Utils/DEFAULT_STREAM_ID
   :component "component"
   :fields nil]
>>>>>>> 0826b933
  (let [fields (or fields
                   (->> (iterate inc 1)
                        (take (count values))
                        (map #(str "field" %))))
        spout-spec (mk-spout-spec* (TestWordSpout.)
                                   {stream fields})
        topology (StormTopology. {component spout-spec} {} {})
        context (TopologyContext.
                  topology
                  (read-storm-config)
                  {(int 1) component}
                  {component [(int 1)]}
                  {component {stream (Fields. fields)}}
                  "test-storm-id"
                  nil
                  nil
                  (int 1)
                  nil
                  [(int 1)]
                  {}
                  {}
                  (HashMap.)
                  (HashMap.)
                  (atom false))]
<<<<<<< HEAD
    (TupleImpl. context values 1 stream)
    ))

(defmacro with-timeout [millis unit & body]
  `(let [f# (future ~@body)]
     (try
       (.get f# ~millis ~unit)
       (finally (future-cancel f#)))))
=======
    (TupleImpl. context values 1 stream)))
>>>>>>> 0826b933
<|MERGE_RESOLUTION|>--- conflicted
+++ resolved
@@ -187,23 +187,15 @@
 
 (defmacro while-timeout [timeout-ms condition & body]
   `(let [end-time# (+ (System/currentTimeMillis) ~timeout-ms)]
-<<<<<<< HEAD
-    (log-debug "Looping until " '~condition)
-    (while ~condition
-      (when (> (System/currentTimeMillis) end-time#)
-        (let [thread-dump# (Utils/threadDump)]
-          (log-message "Condition " '~condition  " not met in " ~timeout-ms "ms")
-          (log-message thread-dump#)
-          (throw (AssertionError. (str "Test timed out (" ~timeout-ms "ms) " '~condition)))))
-      ~@body)
-    (log-debug "Condition met " '~condition)
-    ))
-=======
+     (log-debug "Looping until " '~condition)
      (while ~condition
        (when (> (System/currentTimeMillis) end-time#)
-         (throw (AssertionError. (str "Test timed out (" ~timeout-ms "ms)"))))
-       ~@body)))
->>>>>>> 0826b933
+         (let [thread-dump# (Utils/threadDump)]
+           (log-message "Condition " '~condition  " not met in " ~timeout-ms "ms")
+           (log-message thread-dump#)
+           (throw (AssertionError. (str "Test timed out (" ~timeout-ms "ms) " '~condition)))))
+       ~@body)
+     (log-debug "Condition met " '~condition)))
 
 (defn wait-until-cluster-waiting
   "Wait until the cluster is idle. Should be used with time simulation."
@@ -214,25 +206,14 @@
         daemons (concat
                   [(:nimbus cluster-map)]
                   supervisors
-<<<<<<< HEAD
-                  workers) ; because a worker may already be dead
-        ]
-    (while-timeout TEST-TIMEOUT-MS (not (every? (memfn waiting?) daemons))      
-      (Thread/sleep (rand-int 20))
-;;      (doseq [d daemons]
-;;        (if-not ((memfn waiting?) d)
-;;          (println d)))
-      )))
-=======
                   ; because a worker may already be dead
                   workers)]
     (while-timeout TEST-TIMEOUT-MS (not (every? (memfn waiting?) daemons))
-                   (Thread/sleep 10)
+                   (Thread/sleep (rand-int 20))
                    ;;      (doseq [d daemons]
                    ;;        (if-not ((memfn waiting?) d)
                    ;;          (println d)))
                    )))
->>>>>>> 0826b933
 
 (defn advance-cluster-time
   ([cluster-map secs increment-secs]
@@ -304,13 +285,8 @@
     (let [supervisor-id (:supervisor-id supervisor)
           conf (:conf supervisor)
           existing (get @capture-atom [supervisor-id port] [])]
-<<<<<<< HEAD
       (set-worker-user! conf worker-id "")
-      (swap! capture-atom assoc [supervisor-id port] (conj existing storm-id))
-      )))
-=======
       (swap! capture-atom assoc [supervisor-id port] (conj existing storm-id)))))
->>>>>>> 0826b933
 
 (defn find-worker-id
   [supervisor-conf port]
@@ -609,47 +585,24 @@
   ([tracked-topology]
    (tracked-wait tracked-topology 1))
   ([tracked-topology amt]
-<<<<<<< HEAD
-      (let [target (+ amt @(:last-spout-emit tracked-topology))
-            track-id (-> tracked-topology :cluster ::track-id)
-            waiting? (fn []
-                       (or (not= target (global-amt track-id "spout-emitted"))
-                           (not= (global-amt track-id "transferred")                                 
-                                 (global-amt track-id "processed"))
-                           ))]
-        (while-timeout TEST-TIMEOUT-MS (waiting?)
-          ;; (println "Spout emitted: " (global-amt track-id "spout-emitted"))
-          ;; (println "Processed: " (global-amt track-id "processed"))
-          ;; (println "Transferred: " (global-amt track-id "transferred"))
-          (Thread/sleep (rand-int 200)))
-        (reset! (:last-spout-emit tracked-topology) target)
-        )))
-
-(defnk test-tuple [values
-                   :stream Utils/DEFAULT_STREAM_ID
-                   :component "component"
-                   :fields nil]
-=======
-   (let [target (+ amt @(:last-spout-emit tracked-topology))
-         track-id (-> tracked-topology :cluster ::track-id)
-         waiting? (fn []
-                    (or (not= target (global-amt track-id "spout-emitted"))
-                        (not= (global-amt track-id "transferred")
-                              (global-amt track-id "processed"))
-                        ))]
-     (while-timeout TEST-TIMEOUT-MS (waiting?)
-                    ;; (println "Spout emitted: " (global-amt track-id "spout-emitted"))
-                    ;; (println "Processed: " (global-amt track-id "processed"))
-                    ;; (println "Transferred: " (global-amt track-id "transferred"))
-                    (Thread/sleep 500))
-     (reset! (:last-spout-emit tracked-topology) target))))
+    (let [target (+ amt @(:last-spout-emit tracked-topology))
+          track-id (-> tracked-topology :cluster ::track-id)
+          waiting? (fn []
+                     (or (not= target (global-amt track-id "spout-emitted"))
+                         (not= (global-amt track-id "transferred")                                 
+                               (global-amt track-id "processed"))))]
+      (while-timeout TEST-TIMEOUT-MS (waiting?)
+                     ;; (println "Spout emitted: " (global-amt track-id "spout-emitted"))
+                     ;; (println "Processed: " (global-amt track-id "processed"))
+                     ;; (println "Transferred: " (global-amt track-id "transferred"))
+                    (Thread/sleep (rand-int 200)))
+      (reset! (:last-spout-emit tracked-topology) target))))
 
 (defnk test-tuple
   [values
    :stream Utils/DEFAULT_STREAM_ID
    :component "component"
    :fields nil]
->>>>>>> 0826b933
   (let [fields (or fields
                    (->> (iterate inc 1)
                         (take (count values))
@@ -674,15 +627,11 @@
                   (HashMap.)
                   (HashMap.)
                   (atom false))]
-<<<<<<< HEAD
-    (TupleImpl. context values 1 stream)
-    ))
-
-(defmacro with-timeout [millis unit & body]
+    (TupleImpl. context values 1 stream)))
+
+(defmacro with-timeout
+  [millis unit & body]
   `(let [f# (future ~@body)]
      (try
        (.get f# ~millis ~unit)
-       (finally (future-cancel f#)))))
-=======
-    (TupleImpl. context values 1 stream)))
->>>>>>> 0826b933
+       (finally (future-cancel f#)))))