--- conflicted
+++ resolved
@@ -255,15 +255,10 @@
                                ["-Djava.library.path="
                                 (str "-Dlogfile.name=worker-" mock-port ".log")
                                 "-Dstorm.home="
-<<<<<<< HEAD
+                                "-Dstorm.conf.file="
+                                "-Dstorm.options="
                                 (str "-Dstorm.log.dir=" file-path-separator "logs")
                                 (str "-Dlogback.configurationFile=" file-path-separator "logback" file-path-separator "cluster.xml")
-=======
-                                "-Dstorm.conf.file="
-                                "-Dstorm.options="
-                                "-Dstorm.log.dir=/logs"
-                                "-Dlogback.configurationFile=/logback/cluster.xml"
->>>>>>> c99145c9
                                 (str "-Dstorm.id=" mock-storm-id)
                                 (str "-Dworker.id=" mock-worker-id)
                                 (str "-Dworker.port=" mock-port)
